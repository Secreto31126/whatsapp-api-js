--- conflicted
+++ resolved
@@ -72,25 +72,14 @@
     "url": "https://github.com/Secreto31126/whatsapp-api-js.git"
   },
   "devDependencies": {
-<<<<<<< HEAD
-    "@types/node": "^18.13.0",
-    "@typescript-eslint/eslint-plugin": "^5.51.0",
-    "@typescript-eslint/parser": "^5.51.0",
-    "c8": "^7.13.0",
-    "eslint": "^8.26.0",
-    "eslint-config-prettier": "^8.5.0",
-    "eslint-plugin-tsdoc": "^0.2.17",
-    "mocha": "^10.0.0",
-=======
     "@types/node": "18.13.0",
     "@typescript-eslint/eslint-plugin": "5.51.0",
     "@typescript-eslint/parser": "5.51.0",
+    "c8": "7.13.0",
     "eslint": "8.26.0",
     "eslint-config-prettier": "8.5.0",
     "eslint-plugin-tsdoc": "0.2.17",
     "mocha": "10.0.0",
-    "nyc": "15.1.0",
->>>>>>> b4dfffa4
     "prettier": "2.8.4",
     "sinon": "15.0.1",
     "typedoc": "0.23.25",
